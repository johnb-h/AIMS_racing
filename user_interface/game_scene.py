import math
from dataclasses import dataclass
from typing import List, Optional, Tuple

import matplotlib
import numpy as np
import pygame

from evolution.evolution import CarEvolution
from user_interface.constants import (
    CAR_LENGTH,
    CAR_WIDTH,
    TARGET_FPS,
    WINDOW_HEIGHT_IN_M,
    WINDOW_WIDTH_IN_M,
    SPRITE_SCALE_MULTIPLIER
)
from user_interface.scene import Scene
from user_interface.states import State
from user_interface.utils import WorldVector2

BACKGROUND_COLOR = (0, 102, 16)
TRACK_COLOR = (50, 50, 50)


@dataclass
class Car:
    positions: List[Tuple[float, float]]
    selected: bool = False
    color: Tuple[int, int, int] = (255, 255, 255)
    last_position: Tuple[float, float] = (0, 0)


class GameScene(Scene):
    def __init__(
        self,
        num_visualised_cars: int = 10,
        car_colours: Optional[List[Tuple[int, int, int]]] = None,
        show_instructions: bool = False,
    ):
        super().__init__()

        self.num_visualised_cars = num_visualised_cars
        self.car_colours = car_colours
        self.show_instructions = show_instructions
        if self.car_colours is None:
            self.car_colours = matplotlib.cm.get_cmap("tab10")(
                range(self.num_visualised_cars)
            )
            self.car_colours = [
                (int(r * 255), int(g * 255), int(b * 255))
                for r, g, b, _ in self.car_colours
            ]
        self.crashed_time = None
        self.countdown = True
        self.countdown_time = pygame.time.get_ticks()
        self.countdown_text = ""
        self.font = pygame.font.Font("./assets/joystix_monospace.ttf", 36)
        self.font_go = pygame.font.Font("./assets/joystix_monospace.ttf", 72)

        # Load the F1 car sprite
        self.f1_car_sprite = pygame.image.load("assets/cleaned_f1.tiff").convert_alpha()

        self._init_display()
        self._init_track()
        self._init_evolution()
        self._init_state()
        self._init_visualization_cache()
        self.generate_new_population()

    def _init_display(self):
        """Initialize display settings based on current window."""
        info = pygame.display.Info()
        self.width = info.current_w
        self.height = info.current_h
        # Calculate aspect ratio preserving track dimensions
        self.track_scale = min(
            self.width / (WINDOW_WIDTH_IN_M * 1.1),  # Add margins
            self.height / (WINDOW_HEIGHT_IN_M * 1.1),
        )

    def _init_track(self):
        """Initialize track with dimensions relative to window size."""
        # Track setup with relative dimensions
        self.track_center = (self.width // 2, self.height // 2)

        # Scale track dimensions based on window size while maintaining aspect ratio
        track_height = (
            WINDOW_HEIGHT_IN_M * self.track_scale
        )
        track_outer_width = (
            WINDOW_WIDTH_IN_M * self.track_scale
        )
        track_inner_width = track_outer_width * 0.5  # Inner track is 50% of outer width
        track_inner_height = track_height * 0.5  # Inner track is 50% of outer height

        self.track_outer = self._generate_oval(
            self.track_center[0], self.track_center[1], track_outer_width, track_height
        )
        self.track_inner = self._generate_oval(
            self.track_center[0],
            self.track_center[1],
            track_inner_width,
            track_inner_height,
        )

        # Finish line setup - align vertically between inner and outer track
        outer_top = self.track_center[1] - track_height / 2
        inner_top = self.track_center[1] - track_inner_height / 2
        finish_line_center = (outer_top + inner_top) / 2
        track_gap = abs(outer_top - inner_top)
        self.finish_line = [
            (self.track_center[0], finish_line_center - track_gap / 2),
            (self.track_center[0], finish_line_center + track_gap / 2),
        ]

        # Store track dimensions for evolution
        self.track_outer_width = track_outer_width
        self.track_outer_height = track_height
        self.track_inner_width = track_inner_width
        self.track_inner_height = track_inner_height

    def _init_evolution(self):
        """Initialize evolution with track dimensions."""
        outer_top = self.track_center[1] - self.track_outer_height / 2
        inner_top = self.track_center[1] - self.track_inner_height / 2
        finish_line_center = (outer_top + inner_top) / 2

        self.evolution = CarEvolution(
            track_center=self.track_center,
            start_position=(self.track_center[0], finish_line_center),
            track_outer_width=self.track_outer_width,
            track_outer_height=self.track_outer_height,
            track_inner_width=self.track_inner_width,
            track_inner_height=self.track_inner_height,
            track_outer=self.track_outer,
            track_inner=self.track_inner,
            num_visualize=self.num_visualised_cars,
        )

    def resize(self, new_width: int, new_height: int):
        """Handle window resize events."""
        self.width = new_width
        self.height = new_height
        self._init_track()
        self._init_evolution()
        self._init_visualization_cache()
        self.generate_new_population()

    def _generate_oval(
        self, cx: float, cy: float, width: float, height: float
    ) -> List[Tuple[float, float]]:
        """Generate points for an oval track."""
        return [
            (cx + width / 2 * np.cos(angle), cy + height / 2 * np.sin(angle))
            for angle in np.linspace(0, 2 * np.pi, 100)
        ]

    def _create_track_surface(self) -> pygame.Surface:
        """Create the static track surface with boundaries and finish line."""
        surface = pygame.Surface((self.width, self.height), pygame.SRCALPHA)

        # Draw the filled track area
        pygame.draw.polygon(surface, TRACK_COLOR, self.track_outer)
        pygame.draw.polygon(
            surface, (0, 0, 0, 0), self.track_inner
        )  # Cut out the inner area

        # Draw track boundaries
        pygame.draw.lines(surface, (255, 0, 0), True, self.track_outer, 2)
        pygame.draw.lines(surface, (255, 0, 0), True, self.track_inner, 2)

        # Draw finish line
        stripe_height = 8
        total_height = self.finish_line[1][1] - self.finish_line[0][1]
        for i in range(int(total_height // stripe_height)):
            start_y = self.finish_line[0][1] + i * stripe_height
            end_y = min(start_y + stripe_height, self.finish_line[1][1])
            color = (255, 255, 255) if i % 2 == 0 else (0, 0, 0)
            pygame.draw.line(
                surface,
                color,
                (self.finish_line[0][0], start_y),
                (self.finish_line[0][0], end_y),
                4,
            )
        return surface

    def _check_finish_line_crossing(
        self, prev_pos: Tuple[float, float], current_pos: Tuple[float, float]
    ) -> bool:
        """Check if a line segment crosses the finish line."""

        def ccw(A, B, C):
            return (C[1] - A[1]) * (B[0] - A[0]) > (B[1] - A[1]) * (C[0] - A[0])

        if self.current_step > 50 and prev_pos[0] < current_pos[0]:
            return ccw(prev_pos, self.finish_line[0], self.finish_line[1]) != ccw(
                current_pos, self.finish_line[0], self.finish_line[1]
            ) and ccw(prev_pos, current_pos, self.finish_line[0]) != ccw(
                prev_pos, current_pos, self.finish_line[1]
            )
        return False

    def generate_new_population(self):
        """Generate and initialize a new population of cars."""
        self.cars = [
            Car(positions=traj, color=color)
            for traj, color in zip(self.evolution.ask(), self.car_colours)
        ]
        self.current_step = 0
        self.crashed_time = None
        self.cars_driving = True
        self.finish_line_crossed = False
        self.finish_time = None

    def _update_mean_trajectory(self):
        """Update the cached mean trajectory visualization."""
        if self.generation == self.last_generation:
            return

        mean_traj = self.evolution.get_mean_trajectory()
        if mean_traj and len(mean_traj) > 1:
            self.mean_trajectory_surface = pygame.Surface(
                (self.width, self.height), pygame.SRCALPHA
            )
            points = mean_traj[::1]
            if len(points) >= 2:
                pygame.draw.lines(
                    self.mean_trajectory_surface,
                    (255, 215, 0, 180),
                    False,
                    points,
                    2,
                )
        self.last_generation = self.generation

    def _check_for_finish(self, up_to_step: int) -> bool:
        """Check if any car has crossed the finish line up to the given step."""
        if not self.finish_line_crossed:
            for car in self.cars:
                if len(car.positions) > 1:
                    positions = car.positions[: up_to_step + 1]
                    if len(positions) >= 2:
                        if self._check_finish_line_crossing(
                            positions[-2], positions[-1]
                        ):
                            self.finish_line_crossed = True
                            self.finish_time = up_to_step
                            self.cars_driving = False
                            return True
        return False

    def _draw_cars(self, screen):
        """Draw all car trajectories and current positions."""
        trajectory_surface = pygame.Surface((self.width, self.height), pygame.SRCALPHA)

        # First check for finish line crossing
        self._check_for_finish(self.current_step)

        all_cars_crashed = True

        # Then draw cars and handle crashes
        for i, car in enumerate(self.cars):
            if len(car.positions) <= 1:
                continue

            # Get car status
            crashed = (
                self.evolution.displayed_crashed[i]
                if hasattr(self.evolution, "displayed_crashed")
                else False
            )
            crash_step = (
                self.evolution.displayed_crash_steps[i]
                if hasattr(self.evolution, "displayed_crash_steps")
                else len(car.positions)
            )
            all_cars_crashed = all_cars_crashed and crash_step < self.current_step

            # Determine how much of trajectory to draw
            max_step = self.current_step + 1
            max_step = min(max_step, crash_step)
            if self.finish_line_crossed:
                max_step = min(max_step, self.finish_time)

            car.last_position = car.positions[max_step - 1]
            positions = car.positions[:max_step]

            # Draw trajectory
            if len(positions) >= 2:
                # Create a translucent color by adding alpha to the car's color
                translucent_color = (*car.color, 64)  # 64 is 25% opacity
                pygame.draw.lines(trajectory_surface, translucent_color, False, positions, 2)

            # Draw current position marker
            if positions:
                current_pos = positions[-1]
                if (
                    0 <= current_pos[0] <= self.width
                    and 0 <= current_pos[1] <= self.height
                ):
                    if len(positions) > 1:
                        prev_pos = positions[-2]
                        dx, dy = (
                            current_pos[0] - prev_pos[0],
                            current_pos[1] - prev_pos[1],
                        )
                        angle = np.arctan2(dy, dx)

                        scaled_car = pygame.transform.scale_by(self.f1_car_sprite, self.track_scale * SPRITE_SCALE_MULTIPLIER)

                        # Create a colored version of the car
                        colored_car = scaled_car.copy()
                        colored_car.fill(car.color, special_flags=pygame.BLEND_RGBA_MULT)

                        # Calculate the rear axle position (pivot point for rotation)
                        rear_axle_offset = pygame.Vector2(
                            scaled_car.get_width() / 2, 0  # Use the actual scaled width
                        )
                        rear_axle_offset = rear_axle_offset.rotate_rad(angle)
                        rear_axle_position = current_pos - rear_axle_offset

                        # Rotate the car surface based on the direction angle
                        # Add 90 degrees to correct the initial orientation
                        rotated_car = pygame.transform.rotate(
                            colored_car,
                            -math.degrees(angle) + 90
                        )

                        # Get the rectangle of the rotated car for correct positioning
                        rotated_car_rect = rotated_car.get_rect()
                        rotated_car_rect.center = (
                            int(rear_axle_position.x),
                            int(rear_axle_position.y),
                        )

                        # Draw the rotated car onto the screen
                        screen.blit(rotated_car, rotated_car_rect.topleft)

                    # Draw crash marker
                    if crashed and max_step >= crash_step:
                        pass

            # Draw selection highlight
            if car.selected:
                pygame.draw.rect(trajectory_surface, (0, 255, 0), rotated_car_rect, width=2)

        if all_cars_crashed:
            self.cars_driving = False
            if self.crashed_time is None:
                self.crashed_time = self.current_step

        screen.blit(trajectory_surface, (0, 0))

    def _draw_ui(self, screen):
        """Draw UI elements including timer and instructions."""
        # Draw generation counter
<<<<<<< HEAD
        gen_text = font.render(f"ROUND {self.generation}", True, (255, 255, 255))
        screen.blit(gen_text, (10, 10))
=======
        gen_text = self.font.render(f"Round: {self.generation}", True, (255, 255, 255))
        screen.blit(gen_text, (20, 20))
>>>>>>> e57ce268

        # Draw timer
        if self.finish_line_crossed and self.finish_time is not None:
            elapsed_time = self.finish_time
        elif self.crashed_time is not None:
            elapsed_time = self.crashed_time
        else:
            elapsed_time = self.current_step

        elapsed_time = elapsed_time / TARGET_FPS
<<<<<<< HEAD
        timer_text = font.render(f"Time: {int(elapsed_time)}s", True, (255, 255, 255))
        timer_rect = timer_text.get_rect(topright=(self.width - 10, 10))
        screen.blit(timer_text, timer_rect)

        if self.show_instructions:
            # Draw instructions
            instructions = (
                "Click crashed cars to select, press SPACE to end simulation"
                if self.cars_driving
                else "Click cars to select, press SPACE for next generation"
            )
            instructions_text = font.render(instructions, True, (255, 255, 255))
            screen.blit(instructions_text, (10, self.height - 40))

            # Draw mean trajectory toggle instruction
            mean_text = font.render("(m) show population mean", True, (255, 255, 255))
            screen.blit(mean_text, (10, self.height - 80))

            # Draw restart instruction
            restart_text = font.render("(r) restart", True, (255, 255, 255))
            screen.blit(restart_text, (10, self.height - 120))

            # Draw exit instruction
            exit_text = font.render("(esc) exit", True, (255, 255, 255))
            screen.blit(exit_text, (10, self.height - 160))
=======
        timer_text = self.font.render(f"Time: {elapsed_time:.2f}s", True, (255, 255, 255))
        timer_rect = timer_text.get_rect(topright=(self.width - 20, 20))
        screen.blit(timer_text, timer_rect)

        # Draw instructions
        instructions = (
            "Racing..."
            # Press SPACE to end simulation"
            if self.cars_driving
            else "Which cars performed best?"
            # Press SPACE for next generation"
        )

        # Draw mean trajectory toggle instruction
        # mean_text = self.font.render("(m) show population mean", True, (255, 255, 255))
        # screen.blit(mean_text, (10, self.height - 80))

        # Draw restart instruction
        restart_text = self.font.render("(r) restart", True, (255, 255, 255))
        screen.blit(restart_text, (20, self.height - 120))

        # Draw exit instruction
        exit_text = self.font.render("(esc) exit", True, (255, 255, 255))
        screen.blit(exit_text, (20, self.height - 160))

        # Draw next instruction
        next_text = self.font.render("(space) next", True, (255, 255, 255))
        screen.blit(next_text, (20, self.height - 80))

        # Countdown from 3 to GO
        if self.countdown:
            countdown_text = self.font_go.render(self.countdown_text, True, (255, 255, 255), BACKGROUND_COLOR)
            countdown_rect = countdown_text.get_rect(
                center=(self.width // 2, self.height // 2)
            )
            screen.blit(countdown_text, countdown_rect)
            pygame.display.flip()
            if pygame.time.get_ticks() - self.countdown_time > 1000:
                self.countdown_time = pygame.time.get_ticks()
                if self.countdown_text == "":
                    self.countdown_text = "3"
                elif self.countdown_text == "3":
                    self.countdown_text = "2"
                elif self.countdown_text == "2":
                    self.countdown_text = "1"
                elif self.countdown_text == "1":
                    self.countdown_text = "GO!"
                elif self.countdown_text == "GO!":
                    self.countdown = False
        else:
            # Place instructions in the middle of the screen
            instructions_text = self.font.render(instructions, True, (255, 255, 255))
            instructions_rect = instructions_text.get_rect(
                center=(self.width // 2, self.height // 2)
            )
            screen.blit(instructions_text, instructions_rect)
>>>>>>> e57ce268

    def handle_events(self, events):
        for event in events:
            if event.type == pygame.MOUSEBUTTONDOWN:
                mouse_pos = pygame.mouse.get_pos()
                for car in self.cars:
                    if not car.positions:
                        continue
                    pos = car.last_position
                    if (
                        np.sqrt(
                            (pos[0] - mouse_pos[0]) ** 2 + (pos[1] - mouse_pos[1]) ** 2
                        )
                        < 15
                    ):
                        car.selected = not car.selected

            elif event.type == pygame.KEYDOWN:
                if event.key == pygame.K_ESCAPE:
                    self._next_state = State.MAIN_MENU
                elif event.key == pygame.K_SPACE:
                    self._handle_space_key()
                elif event.key == pygame.K_m:
                    self.show_mean = not self.show_mean
                elif pygame.K_0 <= event.key <= pygame.K_9:
                    # TODO link this with button presses
                    car_index = event.key - pygame.K_0
                    if car_index < len(self.cars):
                        self.cars[car_index].selected = not self.cars[
                            car_index
                        ].selected
                elif event.key == pygame.K_r:
                    self.restart()

    def restart(self):
        self._init_state()
        self._init_evolution()
        self._init_visualization_cache()
        self.generation = 1
        self.generate_new_population()

    def _handle_space_key(self):
        if self.countdown:
            return
        if self.cars_driving:
            max_steps = max(len(car.positions) for car in self.cars)
            if hasattr(self.evolution, "displayed_crash_steps"):
                max_steps = max(self.evolution.displayed_crash_steps)

            while self.current_step < max_steps - 1:
                self.current_step += 1
                if self._check_for_finish(self.current_step):
                    break

            if not self.finish_line_crossed:
                self.cars_driving = False
        else:
            selected = [i for i, car in enumerate(self.cars) if car.selected]
            if selected:
                self.evolution.tell(selected)
                self.generation += 1
                self.generate_new_population()

    def update(self, dt):
        if self.countdown:
            return
        self.current_step += 1
        return self._next_state

    def draw(self, screen):
        screen.fill(BACKGROUND_COLOR)
        screen.blit(self.track_surface, (0, 0))

        if self.show_mean:
            self._update_mean_trajectory()
            if self.mean_trajectory_surface:
                screen.blit(self.mean_trajectory_surface, (0, 0))

        if not self.countdown:
            self._draw_cars(screen)
        self._draw_ui(screen)

    def reset(self):
        self._next_state = None
        self.generate_new_population()

    def _init_state(self):
        """Initialize state variables."""
        self._next_state = None
        self.cars: List[Car] = []
        self.current_step = 0
        self.cars_driving = True
        self.generation = 1
        self.show_mean = False
        self.finish_line_crossed = False
        self.finish_time = None

    def _init_visualization_cache(self):
        """Initialize visualization cache."""
        self.mean_trajectory_surface = None
        self.last_generation = -1
        self.track_surface = self._create_track_surface()<|MERGE_RESOLUTION|>--- conflicted
+++ resolved
@@ -356,13 +356,8 @@
     def _draw_ui(self, screen):
         """Draw UI elements including timer and instructions."""
         # Draw generation counter
-<<<<<<< HEAD
-        gen_text = font.render(f"ROUND {self.generation}", True, (255, 255, 255))
-        screen.blit(gen_text, (10, 10))
-=======
         gen_text = self.font.render(f"Round: {self.generation}", True, (255, 255, 255))
         screen.blit(gen_text, (20, 20))
->>>>>>> e57ce268
 
         # Draw timer
         if self.finish_line_crossed and self.finish_time is not None:
@@ -373,34 +368,7 @@
             elapsed_time = self.current_step
 
         elapsed_time = elapsed_time / TARGET_FPS
-<<<<<<< HEAD
-        timer_text = font.render(f"Time: {int(elapsed_time)}s", True, (255, 255, 255))
-        timer_rect = timer_text.get_rect(topright=(self.width - 10, 10))
-        screen.blit(timer_text, timer_rect)
-
-        if self.show_instructions:
-            # Draw instructions
-            instructions = (
-                "Click crashed cars to select, press SPACE to end simulation"
-                if self.cars_driving
-                else "Click cars to select, press SPACE for next generation"
-            )
-            instructions_text = font.render(instructions, True, (255, 255, 255))
-            screen.blit(instructions_text, (10, self.height - 40))
-
-            # Draw mean trajectory toggle instruction
-            mean_text = font.render("(m) show population mean", True, (255, 255, 255))
-            screen.blit(mean_text, (10, self.height - 80))
-
-            # Draw restart instruction
-            restart_text = font.render("(r) restart", True, (255, 255, 255))
-            screen.blit(restart_text, (10, self.height - 120))
-
-            # Draw exit instruction
-            exit_text = font.render("(esc) exit", True, (255, 255, 255))
-            screen.blit(exit_text, (10, self.height - 160))
-=======
-        timer_text = self.font.render(f"Time: {elapsed_time:.2f}s", True, (255, 255, 255))
+        timer_text = self.font.render(f"Time: {int(elapsed_time)}s", True, (255, 255, 255))
         timer_rect = timer_text.get_rect(topright=(self.width - 20, 20))
         screen.blit(timer_text, timer_rect)
 
@@ -456,7 +424,6 @@
                 center=(self.width // 2, self.height // 2)
             )
             screen.blit(instructions_text, instructions_rect)
->>>>>>> e57ce268
 
     def handle_events(self, events):
         for event in events:
