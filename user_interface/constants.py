--- conflicted
+++ resolved
@@ -23,9 +23,6 @@
 OFF_TRACK_MULTIPLIER = 0.2
 
 TARGET_FPS = 120
-<<<<<<< HEAD
 
 SPRITE_SCALE_MULTIPLIER = 0.015
-=======
-MENU_FPS = 20
->>>>>>> a22f24ab
+MENU_FPS = 20