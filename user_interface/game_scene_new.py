--- conflicted
+++ resolved
@@ -1,26 +1,19 @@
 import math
-<<<<<<< HEAD
 from dataclasses import dataclass
-from typing import List, Tuple
-=======
-from typing import List, Tuple, Optional
+from typing import List, Optional, Tuple
+
 import matplotlib
->>>>>>> a7a08af4
-
 import numpy as np
 import pygame
 
 from evolution.evolution import CarEvolution
-<<<<<<< HEAD
 from user_interface.constants import (
     CAR_LENGTH,
     CAR_WIDTH,
+    TARGET_FPS,
     WINDOW_HEIGHT_IN_M,
     WINDOW_WIDTH_IN_M,
 )
-=======
-from user_interface.constants import TARGET_FPS, WINDOW_HEIGHT_IN_M, WINDOW_WIDTH_IN_M
->>>>>>> a7a08af4
 from user_interface.scene import Scene
 from user_interface.states import State
 from user_interface.utils import WorldVector2
