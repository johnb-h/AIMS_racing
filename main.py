--- conflicted
+++ resolved
@@ -6,19 +6,10 @@
     app_manager.run_game_loop()
 
 def parse_args():
-<<<<<<< HEAD
-    parser = argparse.ArgumentParser()
+    parser = argparse.ArgumentParser(description="Run the Evolving Cars game.")
     parser.add_argument("--window_width", type=int, default=None, help="Window width in pixels (defaults to screen width)")
     parser.add_argument("--window_height", type=int, default=None, help="Window height in pixels (defaults to screen height)")
-    args = parser.parse_args()
-    return args
-
-=======
-    parser = argparse.ArgumentParser(description="Run the Evolving Cars game.")
-    parser.add_argument("--window_width", type=int, default=1200, help="Window width in pixels")
-    parser.add_argument("--window_height", type=int, default=800, help="Window height in pixels")
     return parser.parse_args()
->>>>>>> e57ce268
 
 if __name__ == "__main__":
     args = parse_args()
